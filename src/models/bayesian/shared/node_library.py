"""
Node Library for Kor.ai Bayesian Risk Engine
Reusable node classes, templates, and CPT logic for Bayesian Network construction.
"""

from typing import List, Dict, Any, Optional
import numpy as np

class BayesianNode:
    """
    Base class for a Bayesian Network node.
    """
    def __init__(self, name: str, states: List[str], cpt: Optional[Dict] = None, description: str = "", fallback_prior: Optional[List[float]] = None):
        self.name = name
        self.states = states
        self.cpt = cpt or {}
        self.description = description
        self.fallback_prior = fallback_prior or [1.0 / len(states)] * len(states)

    def set_cpt(self, cpt: Dict):
        self.cpt = cpt

    def get_cpt(self) -> Dict:
        return self.cpt

    def get_fallback_prior(self) -> List[float]:
        return self.fallback_prior

    def explain(self) -> str:
        return f"Node: {self.name}\nDescription: {self.description}\nStates: {self.states}\nFallback Prior: {self.fallback_prior}"

class EvidenceNode(BayesianNode):
    """
    Node representing an evidence variable (input from data/events).
    """
    def __init__(self, name: str, states: List[str], description: str = "", fallback_prior: Optional[List[float]] = None):
        super().__init__(name, states, cpt=None, description=description, fallback_prior=fallback_prior)

class RiskFactorNode(BayesianNode):
    """
    Node representing a risk factor (intermediate or latent variable).
    """
    def __init__(self, name: str, states: List[str], cpt: Optional[Dict] = None, description: str = "", fallback_prior: Optional[List[float]] = None):
        super().__init__(name, states, cpt=cpt, description=description, fallback_prior=fallback_prior)

class OutcomeNode(BayesianNode):
    """
    Node representing the outcome (e.g., Insider Dealing, Spoofing, etc.).
    """
    def __init__(self, name: str, states: List[str], cpt: Optional[Dict] = None, description: str = "", fallback_prior: Optional[List[float]] = None):
        super().__init__(name, states, cpt=cpt, description=description, fallback_prior=fallback_prior)

# Example: Template for a comms intent node (specialized evidence node)
class CommsIntentNode(EvidenceNode):
    def __init__(self, name: str, description: str = "", fallback_prior: Optional[List[float]] = None):
        states = ["benign", "suspicious", "malicious"]
        super().__init__(name, states, description=description, fallback_prior=fallback_prior)

# Example: Variance-tuned indicator node (for EM-based learning)
class VarianceTunedIndicatorNode(EvidenceNode):
    def __init__(self, name: str, description: str = "", fallback_prior: Optional[List[float]] = None):
        states = ["normal", "anomalous"]
        super().__init__(name, states, description=description, fallback_prior=fallback_prior)

# NEW: Latent Intent Nodes for Hidden Causality Modeling
class LatentIntentNode(BayesianNode):
    """
    Node representing latent intent (unobservable core abusive intent).
    This is the key innovation for modeling hidden causality.
    """
    def __init__(self, name: str, description: str = "", fallback_prior: Optional[List[float]] = None):
        states = ["no_intent", "potential_intent", "clear_intent"]
        super().__init__(name, states, cpt=None, description=description, fallback_prior=fallback_prior)
    
    def get_intent_strength(self, evidence_values: Dict[str, Any]) -> float:
        """
        Calculate intent strength based on converging evidence paths.
        This implements the Kor.ai approach of inferring latent intent.
        """
        # Default implementation - should be overridden with domain-specific logic
        return 0.5

class ProfitMotivationNode(EvidenceNode):
    """
    Node representing profit motivation evidence (PnL drift, profit patterns).
    One of the converging evidence paths for latent intent inference.
    """
    def __init__(self, name: str, description: str = "", fallback_prior: Optional[List[float]] = None):
        states = ["normal_profit", "unusual_profit", "suspicious_profit"]
        super().__init__(name, states, description=description, fallback_prior=fallback_prior)

class AccessPatternNode(EvidenceNode):
    """
    Node representing access pattern evidence (information access, timing).
    One of the converging evidence paths for latent intent inference.
    """
    def __init__(self, name: str, description: str = "", fallback_prior: Optional[List[float]] = None):
        states = ["normal_access", "unusual_access", "suspicious_access"]
        super().__init__(name, states, description=description, fallback_prior=fallback_prior)

class OrderBehaviorNode(EvidenceNode):
    """
    Node representing order behavior evidence (order patterns, timing).
    One of the converging evidence paths for latent intent inference.
    """
    def __init__(self, name: str, description: str = "", fallback_prior: Optional[List[float]] = None):
        states = ["normal_behavior", "unusual_behavior", "suspicious_behavior"]
        super().__init__(name, states, description=description, fallback_prior=fallback_prior)

class CommsMetadataNode(EvidenceNode):
    """
    Node representing communications metadata evidence.
    One of the converging evidence paths for latent intent inference.
    """
    def __init__(self, name: str, description: str = "", fallback_prior: Optional[List[float]] = None):
        states = ["normal_comms", "unusual_comms", "suspicious_comms"]
        super().__init__(name, states, description=description, fallback_prior=fallback_prior)

# NEW: Enhanced nodes for insider dealing model
class NewsTimingNode(EvidenceNode):
    """
    Node representing news-trade timing analysis evidence.
    Detects suspicious timing patterns between trades and market-moving announcements.
    """
    def __init__(self, name: str, description: str = "", fallback_prior: Optional[List[float]] = None):
        states = ["normal_timing", "suspicious_timing", "highly_suspicious_timing"]
        super().__init__(name, states, description=description, fallback_prior=fallback_prior)

class StateInformationNode(EvidenceNode):
    """
    Node representing state-level information access evidence.
    Detects access to material non-public information from government or state sources.
    """
    def __init__(self, name: str, description: str = "", fallback_prior: Optional[List[float]] = None):
        states = ["no_access", "potential_access", "clear_access"]
        super().__init__(name, states, description=description, fallback_prior=fallback_prior)

class AnnouncementCorrelationNode(EvidenceNode):
    """
    Node representing trading correlation with government/regulatory announcements.
    Analyzes statistical correlation between trading patterns and public announcements.
    """
    def __init__(self, name: str, description: str = "", fallback_prior: Optional[List[float]] = None):
        states = ["no_correlation", "weak_correlation", "strong_correlation"]
        super().__init__(name, states, description=description, fallback_prior=fallback_prior)

<<<<<<< HEAD
# NEW: Commodity Manipulation Model nodes
class LiquidityContextNode(EvidenceNode):
    """
    Node representing market liquidity conditions evidence.
    Analyzes market depth, spread, and trading activity to assess liquidity.
    """
    def __init__(self, name: str, description: str = "", fallback_prior: Optional[List[float]] = None):
        states = ["liquid", "moderate", "illiquid"]
        super().__init__(name, states, description=description, fallback_prior=fallback_prior)

class BenchmarkTimingNode(EvidenceNode):
    """
    Node representing benchmark window timing evidence.
    Detects suspicious trading activity around benchmark fixing windows.
    """
    def __init__(self, name: str, description: str = "", fallback_prior: Optional[List[float]] = None):
        states = ["outside_window", "near_window", "during_window"]
        super().__init__(name, states, description=description, fallback_prior=fallback_prior)

class OrderClusteringNode(EvidenceNode):
    """
    Node representing order clustering analysis evidence.
    Detects unusual concentration of orders in time or price.
    """
    def __init__(self, name: str, description: str = "", fallback_prior: Optional[List[float]] = None):
        states = ["normal_distribution", "moderate_clustering", "high_clustering"]
        super().__init__(name, states, description=description, fallback_prior=fallback_prior)

class PriceImpactRatioNode(EvidenceNode):
    """
    Node representing price impact ratio evidence.
    Analyzes the relationship between order size and price movement.
    """
    def __init__(self, name: str, description: str = "", fallback_prior: Optional[List[float]] = None):
        states = ["normal_impact", "elevated_impact", "excessive_impact"]
        super().__init__(name, states, description=description, fallback_prior=fallback_prior)

class VolumeParticipationNode(EvidenceNode):
    """
    Node representing volume participation evidence.
    Analyzes the proportion of trading volume during specific periods.
    """
    def __init__(self, name: str, description: str = "", fallback_prior: Optional[List[float]] = None):
        states = ["normal_participation", "high_participation", "dominant_participation"]
        super().__init__(name, states, description=description, fallback_prior=fallback_prior)

class CrossVenueCoordinationNode(EvidenceNode):
    """
    Node representing cross-venue coordination evidence.
    Detects coordinated trading patterns across multiple venues.
    """
    def __init__(self, name: str, description: str = "", fallback_prior: Optional[List[float]] = None):
        states = ["no_coordination", "weak_coordination", "strong_coordination"]
        super().__init__(name, states, description=description, fallback_prior=fallback_prior)

class ManipulationLatentIntentNode(LatentIntentNode):
    """
    Node representing latent manipulation intent for commodity markets.
    Infers hidden intent to manipulate commodity prices from converging evidence.
    """
    def __init__(self, name: str, description: str = "", fallback_prior: Optional[List[float]] = None):
        super().__init__(name, description=description, fallback_prior=fallback_prior)
    
    def get_intent_strength(self, evidence_values: Dict[str, Any]) -> float:
        """
        Calculate manipulation intent strength based on commodity-specific evidence.
        """
        # Commodity-specific logic for intent inference
        strength = 0.0
        
        # Weight evidence from different sources
        weights = {
            'liquidity_context': 0.15,
            'benchmark_timing': 0.25,
            'order_clustering': 0.20,
            'price_impact_ratio': 0.20,
            'volume_participation': 0.15,
            'cross_venue_coordination': 0.05
        }
        
        for evidence_name, weight in weights.items():
            if evidence_name in evidence_values:
                evidence_value = evidence_values[evidence_name]
                if isinstance(evidence_value, (int, float)):
                    strength += weight * evidence_value
        
        return min(strength, 1.0)

=======
>>>>>>> 0e8005f4
# Utility for CPT normalization

def normalize_cpt(cpt: Dict[str, List[float]]) -> Dict[str, List[float]]:
    norm_cpt = {}
    for k, v in cpt.items():
        total = sum(v)
        norm_cpt[k] = [x / total if total > 0 else 1.0 / len(v) for x in v]
    return norm_cpt


class BayesianNodeLibrary:
    """
    Library class for managing Bayesian network nodes and templates.
    
    This class provides a centralized way to access and create different
    types of Bayesian network nodes for the surveillance platform.
    """
    
    def __init__(self):
        """Initialize the node library."""
        self.node_classes = {
            'evidence': EvidenceNode,
            'risk_factor': RiskFactorNode,
            'outcome': OutcomeNode,
            'comms_intent': CommsIntentNode,
            'variance_tuned': VarianceTunedIndicatorNode,
            'latent_intent': LatentIntentNode,
            'profit_motivation': ProfitMotivationNode,
            'access_pattern': AccessPatternNode,
            'order_behavior': OrderBehaviorNode,
            'comms_metadata': CommsMetadataNode,
            'news_timing': NewsTimingNode,
            'state_information': StateInformationNode,
<<<<<<< HEAD
            'announcement_correlation': AnnouncementCorrelationNode,
            'liquidity_context': LiquidityContextNode,
            'benchmark_timing': BenchmarkTimingNode,
            'order_clustering': OrderClusteringNode,
            'price_impact_ratio': PriceImpactRatioNode,
            'volume_participation': VolumeParticipationNode,
            'cross_venue_coordination': CrossVenueCoordinationNode,
            'manipulation_latent_intent': ManipulationLatentIntentNode
=======
            'announcement_correlation': AnnouncementCorrelationNode
>>>>>>> 0e8005f4
        }
        
        self.node_templates = {
            'insider_dealing': {
                'material_info': {
                    'class': 'evidence',
                    'states': ['No access', 'Potential access', 'Clear access'],
                    'description': 'Access to material non-public information'
                },
                'trading_activity': {
                    'class': 'evidence', 
                    'states': ['Normal', 'Unusual', 'Highly unusual'],
                    'description': 'Unusualness of trading patterns'
                },
                'timing': {
                    'class': 'evidence',
                    'states': ['Normal', 'Suspicious', 'Highly suspicious'], 
                    'description': 'Timing relative to material events'
                },
                'price_impact': {
                    'class': 'evidence',
                    'states': ['Low', 'Medium', 'High'],
                    'description': 'Price impact of trades'
                },
                'risk': {
                    'class': 'outcome',
                    'states': ['Low', 'Medium', 'High'],
                    'description': 'Overall insider dealing risk'
                }
            },
            'spoofing': {
                'order_pattern': {
                    'class': 'evidence',
                    'states': ['Normal', 'Layered', 'Excessive layering'],
                    'description': 'Pattern of order placement'
                },
                'cancellation_rate': {
                    'class': 'evidence',
                    'states': ['Low', 'Medium', 'High'],
                    'description': 'Rate of order cancellations'
                },
                'price_movement': {
                    'class': 'evidence',
                    'states': ['Minimal', 'Moderate', 'Significant'],
                    'description': 'Price movement during activity'
                },
                'volume_ratio': {
                    'class': 'evidence',
                    'states': ['Normal', 'Imbalanced', 'Highly imbalanced'],
                    'description': 'Volume imbalance ratio'
                },
                'risk': {
                    'class': 'outcome',
                    'states': ['Low', 'Medium', 'High'],
                    'description': 'Overall spoofing risk'
                }
            }
        }
    
    def create_node(self, node_type: str, name: str, **kwargs) -> BayesianNode:
        """
        Create a node of the specified type.
        
        Args:
            node_type: Type of node to create
            name: Name for the node
            **kwargs: Additional arguments for node creation
            
        Returns:
            BayesianNode instance
        """
        if node_type not in self.node_classes:
            raise ValueError(f"Unknown node type: {node_type}")
        
        node_class = self.node_classes[node_type]
        
        # Filter out parameters that specialized nodes don't accept
        # Specialized nodes have predefined states, so they don't accept 'states' parameter
        specialized_nodes = {
            'comms_intent', 'variance_tuned', 'latent_intent', 'profit_motivation',
            'access_pattern', 'order_behavior', 'comms_metadata', 'news_timing',
<<<<<<< HEAD
            'state_information', 'announcement_correlation', 'liquidity_context',
            'benchmark_timing', 'order_clustering', 'price_impact_ratio',
            'volume_participation', 'cross_venue_coordination', 'manipulation_latent_intent'
=======
            'state_information', 'announcement_correlation'
>>>>>>> 0e8005f4
        }
        
        if node_type in specialized_nodes:
            # Remove 'states' from kwargs for specialized nodes
            filtered_kwargs = {k: v for k, v in kwargs.items() if k != 'states'}
            return node_class(name, **filtered_kwargs)
        else:
            # For basic nodes (evidence, risk_factor, outcome), pass all kwargs
            return node_class(name, **kwargs)
    
    def create_from_template(self, model_type: str, node_name: str) -> BayesianNode:
        """
        Create a node from a predefined template.
        
        Args:
            model_type: Type of model (insider_dealing, spoofing)
            node_name: Name of the node template
            
        Returns:
            BayesianNode instance
        """
        if model_type not in self.node_templates:
            raise ValueError(f"Unknown model type: {model_type}")
        
        if node_name not in self.node_templates[model_type]:
            raise ValueError(f"Unknown node template: {node_name} for model {model_type}")
        
        template = self.node_templates[model_type][node_name]
        node_class = self.node_classes[template['class']]
        
        return node_class(
            name=node_name,
            states=template['states'],
            description=template['description']
        )
    
    def get_available_templates(self, model_type: str = None) -> Dict[str, Any]:
        """
        Get available node templates.
        
        Args:
            model_type: Optional model type filter
            
        Returns:
            Dictionary of available templates
        """
        if model_type:
            return self.node_templates.get(model_type, {})
        return self.node_templates
    
    def get_node_classes(self) -> Dict[str, type]:
        """Get all available node classes."""
        return self.node_classes.copy() <|MERGE_RESOLUTION|>--- conflicted
+++ resolved
@@ -144,7 +144,6 @@
         states = ["no_correlation", "weak_correlation", "strong_correlation"]
         super().__init__(name, states, description=description, fallback_prior=fallback_prior)
 
-<<<<<<< HEAD
 # NEW: Commodity Manipulation Model nodes
 class LiquidityContextNode(EvidenceNode):
     """
@@ -232,9 +231,6 @@
                     strength += weight * evidence_value
         
         return min(strength, 1.0)
-
-=======
->>>>>>> 0e8005f4
 # Utility for CPT normalization
 
 def normalize_cpt(cpt: Dict[str, List[float]]) -> Dict[str, List[float]]:
@@ -268,7 +264,6 @@
             'comms_metadata': CommsMetadataNode,
             'news_timing': NewsTimingNode,
             'state_information': StateInformationNode,
-<<<<<<< HEAD
             'announcement_correlation': AnnouncementCorrelationNode,
             'liquidity_context': LiquidityContextNode,
             'benchmark_timing': BenchmarkTimingNode,
@@ -277,9 +272,6 @@
             'volume_participation': VolumeParticipationNode,
             'cross_venue_coordination': CrossVenueCoordinationNode,
             'manipulation_latent_intent': ManipulationLatentIntentNode
-=======
-            'announcement_correlation': AnnouncementCorrelationNode
->>>>>>> 0e8005f4
         }
         
         self.node_templates = {
@@ -361,13 +353,9 @@
         specialized_nodes = {
             'comms_intent', 'variance_tuned', 'latent_intent', 'profit_motivation',
             'access_pattern', 'order_behavior', 'comms_metadata', 'news_timing',
-<<<<<<< HEAD
             'state_information', 'announcement_correlation', 'liquidity_context',
             'benchmark_timing', 'order_clustering', 'price_impact_ratio',
             'volume_participation', 'cross_venue_coordination', 'manipulation_latent_intent'
-=======
-            'state_information', 'announcement_correlation'
->>>>>>> 0e8005f4
         }
         
         if node_type in specialized_nodes:
