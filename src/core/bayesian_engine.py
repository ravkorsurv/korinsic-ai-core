--- conflicted
+++ resolved
@@ -8,6 +8,7 @@
 from .fallback_logic import apply_fallback_evidence
 from .risk_aggregator import ComplexRiskAggregator
 from .evidence_sufficiency_index import EvidenceSufficiencyIndex
+from .regulatory_explainability import RegulatoryExplainability
 import os
 
 logger = logging.getLogger(__name__)
@@ -15,13 +16,12 @@
 class BayesianEngine:
     """
     Core Bayesian inference engine for detecting market abuse patterns
-    using probabilistic graphical models with latent intent modeling
+    using probabilistic graphical models
     """
     
     def __init__(self):
         self.insider_dealing_model = None
         self.spoofing_model = None
-        self.insider_dealing_model_with_latent = None
         self.models_loaded = False
         self.risk_aggregator = ComplexRiskAggregator()
         self.esi_calculator = EvidenceSufficiencyIndex()
@@ -32,7 +32,6 @@
         try:
             self._create_insider_dealing_model()
             self._create_spoofing_model()
-            self._create_insider_dealing_model_with_latent()
             self.models_loaded = True
             logger.info("Bayesian models loaded successfully")
         except Exception as e:
@@ -333,28 +332,12 @@
         self.spoofing_model = model
         self.spoofing_inference = VariableElimination(model)
     
-<<<<<<< HEAD
-    def _create_insider_dealing_model_with_latent(self):
-        """Create Bayesian network for insider dealing detection with latent intent"""
-        try:
-            from .model_construction import build_insider_dealing_bn_with_latent_intent
-            self.insider_dealing_model_with_latent = build_insider_dealing_bn_with_latent_intent()
-            self.insider_dealing_inference_with_latent = VariableElimination(self.insider_dealing_model_with_latent)
-            logger.info("Insider dealing model with latent intent loaded successfully")
-        except Exception as e:
-            logger.error(f"Error loading insider dealing model with latent intent: {str(e)}")
-            raise
-    
-    def calculate_insider_dealing_risk(self, processed_data: Dict[str, Any]) -> Dict[str, float]:
-        """Calculate insider dealing risk score using Bayesian inference"""
-=======
     def calculate_insider_dealing_risk(self, processed_data: Dict[str, Any], node_defs: Dict[str, Any] = None) -> Dict[str, Any]:
         """
         Calculate insider dealing risk score using Bayesian inference and complex aggregation.
         Uses fallback logic for missing evidence if node_defs is provided.
         Returns risk probabilities, overall score, evidence factors, and explanation.
         """
->>>>>>> c136a2a9
         try:
             # Extract features from processed data
             material_info = self._assess_material_info_access(processed_data)
@@ -532,55 +515,6 @@
             
         except Exception as e:
             logger.error(f"Error calculating spoofing risk: {str(e)}")
-            return {'error': str(e)}
-    
-    def calculate_insider_dealing_risk_with_latent_intent(self, processed_data: Dict[str, Any]) -> Dict[str, float]:
-        """Calculate insider dealing risk score using Bayesian inference with latent intent modeling"""
-        try:
-            # Extract traditional features
-            trade_pattern = self._assess_trade_pattern(processed_data)
-            comms_intent = self._assess_comms_intent(processed_data)
-            pnl_drift = self._assess_pnl_drift(processed_data)
-            
-            # Extract converging evidence paths for latent intent
-            profit_motivation = self._assess_profit_motivation(processed_data)
-            access_pattern = self._assess_access_pattern(processed_data)
-            order_behavior = self._assess_order_behavior(processed_data)
-            comms_metadata = self._assess_comms_metadata(processed_data)
-            
-            # Set evidence for latent intent model
-            evidence = {
-                'trade_pattern': trade_pattern,
-                'comms_intent': comms_intent,
-                'pnl_drift': pnl_drift,
-                'profit_motivation': profit_motivation,
-                'access_pattern': access_pattern,
-                'order_behavior': order_behavior,
-                'comms_metadata': comms_metadata
-            }
-            
-            # Perform inference with latent intent
-            result = self.insider_dealing_inference_with_latent.query(['insider_dealing'], evidence=evidence)
-            
-            # Get latent intent probabilities
-            latent_result = self.insider_dealing_inference_with_latent.query(['latent_intent'], evidence=evidence)
-            
-            # Convert to risk scores
-            insider_dealing_prob = result.values[1]  # P(insider_dealing = yes)
-            latent_intent_probs = latent_result.values
-            
-            return {
-                'insider_dealing_probability': float(insider_dealing_prob),
-                'latent_intent_no': float(latent_intent_probs[0]),
-                'latent_intent_potential': float(latent_intent_probs[1]),
-                'latent_intent_clear': float(latent_intent_probs[2]),
-                'overall_score': float(insider_dealing_prob),
-                'evidence_factors': evidence,
-                'model_type': 'latent_intent'
-            }
-            
-        except Exception as e:
-            logger.error(f"Error calculating insider dealing risk with latent intent: {str(e)}")
             return {'error': str(e)}
     
     def _assess_material_info_access(self, data: Dict[str, Any]) -> int:
@@ -707,103 +641,6 @@
             return 1
         return 0
     
-    def _assess_trade_pattern(self, data: Dict[str, Any]) -> int:
-        """Assess trade pattern (0: normal, 1: suspicious)"""
-        trades = data.get('trades', [])
-        if not trades:
-            return 0
-        
-        # Simple pattern detection
-        volumes = [trade.get('volume', 0) for trade in trades]
-        avg_volume = np.mean(volumes) if volumes else 0
-        historical_avg = data.get('historical_data', {}).get('avg_volume', avg_volume)
-        
-        if avg_volume > historical_avg * 3:
-            return 1
-        return 0
-    
-    def _assess_comms_intent(self, data: Dict[str, Any]) -> int:
-        """Assess communications intent (0: benign, 1: suspicious, 2: malicious)"""
-        # Placeholder - in real implementation, this would analyze communications data
-        comms_indicators = data.get('comms_indicators', [])
-        
-        if len(comms_indicators) > 5:
-            return 2
-        elif len(comms_indicators) > 2:
-            return 1
-        return 0
-    
-    def _assess_pnl_drift(self, data: Dict[str, Any]) -> int:
-        """Assess PnL drift (0: normal, 1: anomalous)"""
-        pnl_metrics = data.get('pnl_metrics', {})
-        drift_score = pnl_metrics.get('drift_score', 0)
-        
-        if drift_score > 0.1:  # 10% drift
-            return 1
-        return 0
-    
-    def _assess_profit_motivation(self, data: Dict[str, Any]) -> int:
-        """Assess profit motivation evidence (0: normal_profit, 1: unusual_profit, 2: suspicious_profit)"""
-        pnl_metrics = data.get('pnl_metrics', {})
-        profit_ratio = pnl_metrics.get('profit_ratio', 0)
-        profit_consistency = pnl_metrics.get('profit_consistency', 0)
-        
-        if profit_ratio > 0.3 and profit_consistency > 0.8:
-            return 2
-        elif profit_ratio > 0.15:
-            return 1
-        return 0
-    
-    def _assess_access_pattern(self, data: Dict[str, Any]) -> int:
-        """Assess access pattern evidence (0: normal_access, 1: unusual_access, 2: suspicious_access)"""
-        access_logs = data.get('access_logs', [])
-        trader_info = data.get('trader_info', {})
-        
-        # Count unusual access patterns
-        unusual_access_count = 0
-        for log in access_logs:
-            if log.get('access_type') in ['sensitive_data', 'restricted_area']:
-                unusual_access_count += 1
-        
-        if unusual_access_count > 5:
-            return 2
-        elif unusual_access_count > 2:
-            return 1
-        return 0
-    
-    def _assess_order_behavior(self, data: Dict[str, Any]) -> int:
-        """Assess order behavior evidence (0: normal_behavior, 1: unusual_behavior, 2: suspicious_behavior)"""
-        orders = data.get('orders', [])
-        trades = data.get('trades', [])
-        
-        if not orders:
-            return 0
-        
-        # Analyze order-to-trade ratio and timing patterns
-        order_count = len(orders)
-        trade_count = len(trades)
-        order_trade_ratio = order_count / trade_count if trade_count > 0 else 0
-        
-        if order_trade_ratio > 10:
-            return 2
-        elif order_trade_ratio > 5:
-            return 1
-        return 0
-    
-    def _assess_comms_metadata(self, data: Dict[str, Any]) -> int:
-        """Assess communications metadata evidence (0: normal_comms, 1: unusual_comms, 2: suspicious_comms)"""
-        comms_data = data.get('comms_data', {})
-        
-        # Analyze communication patterns
-        unusual_patterns = comms_data.get('unusual_patterns', 0)
-        sensitive_contacts = comms_data.get('sensitive_contacts', 0)
-        
-        if unusual_patterns > 3 or sensitive_contacts > 2:
-            return 2
-        elif unusual_patterns > 1 or sensitive_contacts > 0:
-            return 1
-        return 0
-    
     def get_models_info(self) -> Dict[str, Any]:
         """Get information about loaded models"""
         return {
