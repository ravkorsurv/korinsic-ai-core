import json
import numpy as np
from pgmpy.models import BayesianNetwork
from pgmpy.factors.discrete import TabularCPD
from pgmpy.inference import VariableElimination
from typing import Dict, List, Any
import logging
from .fallback_logic import apply_fallback_evidence
from .risk_aggregator import ComplexRiskAggregator
from .evidence_sufficiency_index import EvidenceSufficiencyIndex
import os

logger = logging.getLogger(__name__)

class BayesianEngine:
    """
    Core Bayesian inference engine for detecting market abuse patterns
    using probabilistic graphical models
    """
    
    def __init__(self):
        self.insider_dealing_model = None
        self.spoofing_model = None
        self.models_loaded = False
        self.risk_aggregator = ComplexRiskAggregator()
        self.esi_calculator = EvidenceSufficiencyIndex()
        self._load_models()
    
    def _load_models(self):
        """Load and initialize Bayesian models"""
        try:
            self._create_insider_dealing_model()
            self._create_spoofing_model()
            self.models_loaded = True
            logger.info("Bayesian models loaded successfully")
        except Exception as e:
            logger.error(f"Error loading Bayesian models: {str(e)}")
            raise
    
    def _create_insider_dealing_model(self):
<<<<<<< HEAD
        """Create Bayesian network for insider dealing detection from config if available"""
        config_path = os.path.join(os.path.dirname(os.path.abspath(__file__)), '../../bayesian_model_config.json')
        if os.path.exists(config_path):
            with open(config_path, 'r') as f:
                config = json.load(f)
            if 'models' in config and 'insider_dealing' in config['models']:
                model_config = config['models']['insider_dealing']
                # Build network
                model = BayesianNetwork(model_config['edges'])
                # Add CPDs
                for cpd in model_config['cpds']:
                    kwargs = {
                        'variable': cpd['variable'],
                        'variable_card': len([n for n in model_config['nodes'] if n['name'] == cpd['variable']][0]['states']),
                        'values': cpd['values']
                    }
                    if 'evidence' in cpd:
                        kwargs['evidence'] = cpd['evidence']
                        kwargs['evidence_card'] = [len([n for n in model_config['nodes'] if n['name'] == ev][0]['states']) for ev in cpd['evidence']]
                    model.add_cpds(TabularCPD(**kwargs))
                assert model.check_model()
                self.insider_dealing_model = model
                self.insider_dealing_inference = VariableElimination(model)
                logger.info("Loaded insider dealing model from config: %s", config_path)
                return
        # fallback to old method
            # Define the network structure
            # Nodes: MaterialInfo, TradingActivity, Timing, Price Impact, Risk
            model = BayesianNetwork([
                ('MaterialInfo', 'Risk'),
                ('TradingActivity', 'Risk'),
                ('Timing', 'Risk'),
                ('PriceImpact', 'Risk'),
                ('MaterialInfo', 'Timing'),
                ('TradingActivity', 'PriceImpact')
            ])
            
            # Define Conditional Probability Distributions
            
            # Material Information (0: No access, 1: Potential access, 2: Clear access)
            cpd_material = TabularCPD(
                variable='MaterialInfo',
                variable_card=3,
                values=[[0.7], [0.25], [0.05]]
            )
            
            # Trading Activity (0: Normal, 1: Unusual, 2: Highly unusual)
            cpd_trading = TabularCPD(
                variable='TradingActivity',
                variable_card=3,
                values=[[0.8], [0.15], [0.05]]
            )
            
            # Timing relative to material events (0: Normal, 1: Suspicious, 2: Highly suspicious)
            cpd_timing = TabularCPD(
                variable='Timing',
                variable_card=3,
                values=[
                    [0.9, 0.7, 0.3],  # Normal timing
                    [0.08, 0.2, 0.4], # Suspicious timing
                    [0.02, 0.1, 0.3]  # Highly suspicious timing
                ],
                evidence=['MaterialInfo'],
                evidence_card=[3]
            )
            
            # Price Impact (0: Low, 1: Medium, 2: High)
            cpd_price = TabularCPD(
                variable='PriceImpact',
                variable_card=3,
                values=[
                    [0.8, 0.5, 0.2],  # Low impact
                    [0.15, 0.3, 0.3], # Medium impact
                    [0.05, 0.2, 0.5]  # High impact
                ],
                evidence=['TradingActivity'],
                evidence_card=[3]
            )
            
            # Risk of Insider Dealing (0: Low, 1: Medium, 2: High)
            # Temporary fix: repeat the last 27 values 3 times to get 81 columns
            base_low = [0.95, 0.9, 0.8, 0.85, 0.7, 0.5, 0.7, 0.5, 0.2,
                        0.8, 0.7, 0.5, 0.6, 0.4, 0.2, 0.4, 0.2, 0.1,
                        0.5, 0.3, 0.1, 0.3, 0.1, 0.05, 0.2, 0.05, 0.01]
            base_med = [0.04, 0.08, 0.15, 0.12, 0.25, 0.35, 0.25, 0.35, 0.3,
                        0.15, 0.25, 0.35, 0.3, 0.45, 0.5, 0.45, 0.5, 0.4,
                        0.35, 0.5, 0.4, 0.5, 0.4, 0.35, 0.5, 0.35, 0.24]
            base_high = [0.01, 0.02, 0.05, 0.03, 0.05, 0.15, 0.05, 0.15, 0.5,
                         0.05, 0.05, 0.15, 0.1, 0.15, 0.3, 0.15, 0.3, 0.5,
                         0.15, 0.2, 0.5, 0.2, 0.5, 0.6, 0.3, 0.6, 0.75]

            cpd_risk = TabularCPD(
                variable='Risk',
                variable_card=3,
                values=[
                    base_low * 3,   # 27 * 3 = 81
                    base_med * 3,
                    base_high * 3
                ],
                evidence=['MaterialInfo', 'TradingActivity', 'Timing', 'PriceImpact'],
                evidence_card=[3, 3, 3, 3]
            )
            
            # Add CPDs to model
            model.add_cpds(cpd_material, cpd_trading, cpd_timing, cpd_price, cpd_risk)
            
            # Validate model
            assert model.check_model()
            
            self.insider_dealing_model = model
            self.insider_dealing_inference = VariableElimination(model)
            logger.info("Loaded insider dealing model from config: %s", config_path)
=======
        """Create Bayesian network for insider dealing detection"""
        
        # Define the network structure
        # Nodes: MaterialInfo, TradingActivity, Timing, Price Impact, Risk
        model = BayesianNetwork([
            ('MaterialInfo', 'Risk'),
            ('TradingActivity', 'Risk'),
            ('Timing', 'Risk'),
            ('PriceImpact', 'Risk'),
            ('MaterialInfo', 'Timing'),
            ('TradingActivity', 'PriceImpact')
        ])
        
        # Define Conditional Probability Distributions
        
        # Material Information (0: No access, 1: Potential access, 2: Clear access)
        cpd_material = TabularCPD(
            variable='MaterialInfo',
            variable_card=3,
            values=[[0.7], [0.25], [0.05]]
        )
        
        # Trading Activity (0: Normal, 1: Unusual, 2: Highly unusual)
        cpd_trading = TabularCPD(
            variable='TradingActivity',
            variable_card=3,
            values=[[0.8], [0.15], [0.05]]
        )
        
        # Timing relative to material events (0: Normal, 1: Suspicious, 2: Highly suspicious)
        cpd_timing = TabularCPD(
            variable='Timing',
            variable_card=3,
            values=[
                [0.9, 0.7, 0.3],  # Normal timing
                [0.08, 0.2, 0.4], # Suspicious timing
                [0.02, 0.1, 0.3]  # Highly suspicious timing
            ],
            evidence=['MaterialInfo'],
            evidence_card=[3]
        )
        
        # Price Impact (0: Low, 1: Medium, 2: High)
        cpd_price = TabularCPD(
            variable='PriceImpact',
            variable_card=3,
            values=[
                [0.8, 0.5, 0.2],  # Low impact
                [0.15, 0.3, 0.3], # Medium impact
                [0.05, 0.2, 0.5]  # High impact
            ],
            evidence=['TradingActivity'],
            evidence_card=[3]
        )
        
        # Risk of Insider Dealing (0: Low, 1: Medium, 2: High)
        cpd_risk = TabularCPD(
            variable='Risk',
            variable_card=3,
            values=[
                # Low risk scenarios (81 combinations: MaterialInfo × TradingActivity × Timing × PriceImpact)
                # MaterialInfo=0, TradingActivity=0
                [0.95, 0.9, 0.8, 0.85, 0.7, 0.5, 0.7, 0.5, 0.2,  # Timing=0,1,2 × PriceImpact=0,1,2
                 0.9, 0.85, 0.75, 0.8, 0.65, 0.45, 0.65, 0.45, 0.15,  # Timing=0,1,2 × PriceImpact=0,1,2
                 0.85, 0.8, 0.7, 0.75, 0.6, 0.4, 0.6, 0.4, 0.1,  # Timing=0,1,2 × PriceImpact=0,1,2
                 # MaterialInfo=0, TradingActivity=1
                 0.8, 0.7, 0.5, 0.6, 0.4, 0.2, 0.4, 0.2, 0.1,
                 0.75, 0.65, 0.45, 0.55, 0.35, 0.15, 0.35, 0.15, 0.05,
                 0.7, 0.6, 0.4, 0.5, 0.3, 0.1, 0.3, 0.1, 0.02,
                 # MaterialInfo=0, TradingActivity=2
                 0.5, 0.3, 0.1, 0.3, 0.1, 0.05, 0.2, 0.05, 0.01,
                 0.45, 0.25, 0.05, 0.25, 0.05, 0.02, 0.15, 0.02, 0.005,
                 0.4, 0.2, 0.02, 0.2, 0.02, 0.01, 0.1, 0.01, 0.001],
                
                # Medium risk scenarios
                # MaterialInfo=0, TradingActivity=0
                [0.04, 0.08, 0.15, 0.12, 0.25, 0.35, 0.25, 0.35, 0.3,
                 0.08, 0.12, 0.2, 0.15, 0.3, 0.4, 0.3, 0.4, 0.35,
                 0.12, 0.15, 0.25, 0.2, 0.35, 0.45, 0.35, 0.45, 0.4,
                 # MaterialInfo=0, TradingActivity=1
                 0.15, 0.25, 0.35, 0.3, 0.45, 0.5, 0.45, 0.5, 0.4,
                 0.2, 0.3, 0.4, 0.35, 0.5, 0.55, 0.5, 0.55, 0.45,
                 0.25, 0.35, 0.45, 0.4, 0.55, 0.6, 0.55, 0.6, 0.5,
                 # MaterialInfo=0, TradingActivity=2
                 0.35, 0.5, 0.4, 0.5, 0.4, 0.35, 0.5, 0.35, 0.24,
                 0.4, 0.55, 0.45, 0.55, 0.45, 0.4, 0.55, 0.4, 0.29,
                 0.45, 0.6, 0.5, 0.6, 0.5, 0.45, 0.6, 0.45, 0.34],
                
                # High risk scenarios
                # MaterialInfo=0, TradingActivity=0
                [0.01, 0.02, 0.05, 0.03, 0.05, 0.15, 0.05, 0.15, 0.5,
                 0.02, 0.03, 0.05, 0.05, 0.05, 0.15, 0.05, 0.15, 0.5,
                 0.03, 0.05, 0.05, 0.05, 0.05, 0.15, 0.05, 0.15, 0.5,
                 # MaterialInfo=0, TradingActivity=1
                 0.05, 0.05, 0.15, 0.1, 0.15, 0.3, 0.15, 0.3, 0.5,
                 0.05, 0.05, 0.15, 0.1, 0.15, 0.3, 0.15, 0.3, 0.5,
                 0.05, 0.05, 0.15, 0.1, 0.15, 0.3, 0.15, 0.3, 0.48,
                 # MaterialInfo=0, TradingActivity=2
                 0.15, 0.2, 0.5, 0.2, 0.5, 0.6, 0.3, 0.6, 0.75,
                 0.15, 0.2, 0.5, 0.2, 0.5, 0.58, 0.3, 0.58, 0.705,
                 0.15, 0.2, 0.48, 0.2, 0.48, 0.54, 0.3, 0.54, 0.659]
            ],
            evidence=['MaterialInfo', 'TradingActivity', 'Timing', 'PriceImpact'],
            evidence_card=[3, 3, 3, 3]
        )
        
        # Add CPDs to model
        model.add_cpds(cpd_material, cpd_trading, cpd_timing, cpd_price, cpd_risk)
        
        # Validate model
        assert model.check_model()
        
        self.insider_dealing_model = model
        self.insider_dealing_inference = VariableElimination(model)
>>>>>>> 9ec18a6a
    
    def _create_spoofing_model(self):
        """Create Bayesian network for spoofing detection from config if available"""
        config_path = os.path.join(os.path.dirname(os.path.abspath(__file__)), '../../bayesian_model_config.json')
        if os.path.exists(config_path):
            with open(config_path, 'r') as f:
                config = json.load(f)
            if 'models' in config and 'spoofing' in config['models']:
                model_config = config['models']['spoofing']
                # Build network
                model = BayesianNetwork(model_config['edges'])
                # Add CPDs
                for cpd in model_config['cpds']:
                    kwargs = {
                        'variable': cpd['variable'],
                        'variable_card': len([n for n in model_config['nodes'] if n['name'] == cpd['variable']][0]['states']),
                        'values': cpd['values']
                    }
                    if 'evidence' in cpd:
                        kwargs['evidence'] = cpd['evidence']
                        kwargs['evidence_card'] = [len([n for n in model_config['nodes'] if n['name'] == ev][0]['states']) for ev in cpd['evidence']]
                    model.add_cpds(TabularCPD(**kwargs))
                assert model.check_model()
                self.spoofing_model = model
                self.spoofing_inference = VariableElimination(model)
                logger.info("Loaded spoofing model from config: %s", config_path)
                return
        # fallback to old method
        # Define the network structure
        # Nodes: OrderPattern, CancellationRate, PriceMovement, VolumeRatio, Risk
        model = BayesianNetwork([
            ('OrderPattern', 'Risk'),
            ('CancellationRate', 'Risk'),
            ('PriceMovement', 'Risk'),
            ('VolumeRatio', 'Risk'),
            ('OrderPattern', 'CancellationRate'),
            ('OrderPattern', 'VolumeRatio')
        ])
        
        # Order Pattern (0: Normal, 1: Layered, 2: Excessive layering)
        cpd_pattern = TabularCPD(
            variable='OrderPattern',
            variable_card=3,
            values=[[0.85], [0.12], [0.03]]
        )
        
        # Cancellation Rate (0: Low, 1: Medium, 2: High)
        cpd_cancellation = TabularCPD(
            variable='CancellationRate',
            variable_card=3,
            values=[
                [0.8, 0.4, 0.1],   # Low cancellation
                [0.15, 0.4, 0.3],  # Medium cancellation
                [0.05, 0.2, 0.6]   # High cancellation
            ],
            evidence=['OrderPattern'],
            evidence_card=[3]
        )
        
        # Price Movement (0: Minimal, 1: Moderate, 2: Significant)
        cpd_price_movement = TabularCPD(
            variable='PriceMovement',
            variable_card=3,
            values=[[0.7], [0.25], [0.05]]
        )
        
        # Volume Ratio (0: Normal, 1: Imbalanced, 2: Highly imbalanced)
        cpd_volume = TabularCPD(
            variable='VolumeRatio',
            variable_card=3,
            values=[
                [0.8, 0.5, 0.2],   # Normal volume
                [0.15, 0.3, 0.3],  # Imbalanced volume
                [0.05, 0.2, 0.5]   # Highly imbalanced volume
            ],
            evidence=['OrderPattern'],
            evidence_card=[3]
        )
        
        # Risk of Spoofing (0: Low, 1: Medium, 2: High)
        # Temporary fix: repeat the last 27 values 3 times to get 81 columns
        base_low = [0.95, 0.9, 0.8, 0.85, 0.7, 0.5, 0.7, 0.5, 0.2,
                    0.8, 0.7, 0.5, 0.6, 0.4, 0.2, 0.4, 0.2, 0.1,
                    0.5, 0.3, 0.1, 0.3, 0.1, 0.05, 0.2, 0.05, 0.01]
        base_med = [0.04, 0.08, 0.15, 0.12, 0.25, 0.35, 0.25, 0.35, 0.3,
                    0.15, 0.25, 0.35, 0.3, 0.45, 0.5, 0.45, 0.5, 0.4,
                    0.35, 0.5, 0.4, 0.5, 0.4, 0.35, 0.5, 0.35, 0.24]
        base_high = [0.01, 0.02, 0.05, 0.03, 0.05, 0.15, 0.05, 0.15, 0.5,
                     0.05, 0.05, 0.15, 0.1, 0.15, 0.3, 0.15, 0.3, 0.5,
                     0.15, 0.2, 0.5, 0.2, 0.5, 0.6, 0.3, 0.6, 0.75]

        cpd_risk = TabularCPD(
            variable='Risk',
            variable_card=3,
            values=[
                base_low * 3,   # 27 * 3 = 81
                base_med * 3,
                base_high * 3
            ],
            evidence=['OrderPattern', 'CancellationRate', 'PriceMovement', 'VolumeRatio'],
            evidence_card=[3, 3, 3, 3]
        )
        
        # Add CPDs to model
        model.add_cpds(cpd_pattern, cpd_cancellation, cpd_price_movement, cpd_volume, cpd_risk)
        
        # Validate model
        assert model.check_model()
        
        self.spoofing_model = model
        self.spoofing_inference = VariableElimination(model)
    
    def calculate_insider_dealing_risk(self, processed_data: Dict[str, Any], node_defs: Dict[str, Any] = None) -> Dict[str, Any]:
        """
        Calculate insider dealing risk score using Bayesian inference and complex aggregation.
        Uses fallback logic for missing evidence if node_defs is provided.
        Returns risk probabilities, overall score, evidence factors, and explanation.
        """
        try:
            # Extract features from processed data
            material_info = self._assess_material_info_access(processed_data)
            trading_activity = self._assess_trading_activity(processed_data)
            timing = self._assess_timing(processed_data)
            price_impact = self._assess_price_impact(processed_data)
            
            # Set evidence
            evidence = {
                'MaterialInfo': material_info,
                'TradingActivity': trading_activity,
                'Timing': timing,
                'PriceImpact': price_impact
            }
            # Apply fallback logic for missing evidence
            if node_defs:
                evidence, fallback_usage = apply_fallback_evidence(evidence, node_defs)
            else:
                fallback_usage = {}
            
            # Calculate ESI
            esi_result = self.esi_calculator.calculate_esi(
                evidence=processed_data,
                node_states=evidence,
                fallback_usage=fallback_usage
            )
            
            # Perform inference
            result = self.insider_dealing_inference.query(['Risk'], evidence=evidence)
            
            # Convert to risk scores
            risk_probabilities = result.values if result else [0.8, 0.15, 0.05]
            
            # Basic Bayesian risk score
            bayesian_risk = {
                'low_risk': float(risk_probabilities[0]),
                'medium_risk': float(risk_probabilities[1]),
                'high_risk': float(risk_probabilities[2]),
                'overall_score': float(risk_probabilities[1] * 0.5 + risk_probabilities[2] * 1.0)
            }
            
            # Map additional evidence for complex aggregation
            from .evidence_mapper import map_evidence
            mapped_evidence = map_evidence(processed_data)
            
            # Apply market news contextualization to suppress false alerts
            news_context = mapped_evidence.get('market_news_context', 2)  # Default to unexplained
            if news_context == 0:  # Explained move
                logger.info("Market news context: Explained move detected - suppressing alerts")
                # Reduce risk scores for explained moves
                bayesian_risk['overall_score'] *= 0.5
                risk_probabilities = [p * 0.5 for p in risk_probabilities]
            elif news_context == 1:  # Partially explained
                logger.info("Market news context: Partially explained move - reducing alerts")
                # Moderate reduction for partially explained moves
                bayesian_risk['overall_score'] *= 0.75
                risk_probabilities = [p * 0.75 for p in risk_probabilities]
            else:  # Unexplained move
                logger.info("Market news context: Unexplained move - maintaining full alert sensitivity")
            
            # Compute complex overall risk score
            complex_risk = self.risk_aggregator.compute_overall_risk_score(mapped_evidence, bayesian_risk)
            
            return {
                'low_risk': bayesian_risk['low_risk'],
                'medium_risk': bayesian_risk['medium_risk'],
                'high_risk': bayesian_risk['high_risk'],
                'overall_score': complex_risk['overall_score'],
                'risk_level': complex_risk['risk_level'],
                'evidence_factors': evidence,
                'mapped_evidence': mapped_evidence,
                'explanation': complex_risk['explanation'],
                'triggers': complex_risk['triggers'],
                'node_scores': complex_risk['node_scores'],
                'esi': esi_result
            }
            
        except Exception as e:
            logger.error(f"Error calculating insider dealing risk: {str(e)}")
            return {'error': str(e)}

    def explain_risk_score(self, model_type: str, evidence: Dict[str, Any], risk_probabilities: Any) -> str:
        """
        Provide a human-readable explanation for the risk score, including which evidence contributed most and any fallbacks used.
        """
        explanation = f"Model: {model_type}\n"
        explanation += f"Risk probabilities: Low={risk_probabilities[0]:.2f}, Medium={risk_probabilities[1]:.2f}, High={risk_probabilities[2]:.2f}\n"
        explanation += "Evidence used:\n"
        for k, v in evidence.items():
            explanation += f"  - {k}: {v}\n"
        # Highlight the most influential evidence (simple: highest state index)
        max_factor = max(evidence, key=lambda k: evidence[k])
        explanation += f"Most influential evidence: {max_factor} (state {evidence[max_factor]})\n"
        return explanation
    
    def calculate_spoofing_risk(self, processed_data: Dict[str, Any], node_defs: Dict[str, Any] = None) -> Dict[str, Any]:
        """Calculate spoofing risk score using Bayesian inference and market news context"""
        try:
            # Extract features from processed data
            order_pattern = self._assess_order_pattern(processed_data)
            cancellation_rate = self._assess_cancellation_rate(processed_data)
            price_movement = self._assess_price_movement(processed_data)
            volume_ratio = self._assess_volume_ratio(processed_data)
            
            # Set evidence
            evidence = {
                'OrderPattern': order_pattern,
                'CancellationRate': cancellation_rate,
                'PriceMovement': price_movement,
                'VolumeRatio': volume_ratio
            }
            # Apply fallback logic for missing evidence
            if node_defs:
                evidence, fallback_usage = apply_fallback_evidence(evidence, node_defs)
            else:
                fallback_usage = {}
            
            # Calculate ESI
            esi_result = self.esi_calculator.calculate_esi(
                evidence=processed_data,
                node_states=evidence,
                fallback_usage=fallback_usage
            )
            
            # Perform inference
            result = self.spoofing_inference.query(['Risk'], evidence=evidence)
            
            # Convert to risk scores
            risk_probabilities = result.values if result else [0.8, 0.15, 0.05]
            
            # Basic Bayesian risk score
            bayesian_risk = {
                'low_risk': float(risk_probabilities[0]),
                'medium_risk': float(risk_probabilities[1]),
                'high_risk': float(risk_probabilities[2]),
                'overall_score': float(risk_probabilities[1] * 0.5 + risk_probabilities[2] * 1.0)
            }
            
            # Map additional evidence for complex aggregation
            from .evidence_mapper import map_evidence
            mapped_evidence = map_evidence(processed_data)
            
            # Apply market news contextualization to suppress false alerts
            news_context = mapped_evidence.get('market_news_context', 2)  # Default to unexplained
            if news_context == 0:  # Explained move
                logger.info("Market news context: Explained move detected - suppressing spoofing alerts")
                # Reduce risk scores for explained moves
                bayesian_risk['overall_score'] *= 0.5
                risk_probabilities = [p * 0.5 for p in risk_probabilities]
            elif news_context == 1:  # Partially explained
                logger.info("Market news context: Partially explained move - reducing spoofing alerts")
                # Moderate reduction for partially explained moves
                bayesian_risk['overall_score'] *= 0.75
                risk_probabilities = [p * 0.75 for p in risk_probabilities]
            else:  # Unexplained move
                logger.info("Market news context: Unexplained move - maintaining full spoofing alert sensitivity")
            
            # Compute complex overall risk score
            complex_risk = self.risk_aggregator.compute_overall_risk_score(mapped_evidence, bayesian_risk)
            
            return {
                'low_risk': bayesian_risk['low_risk'],
                'medium_risk': bayesian_risk['medium_risk'],
                'high_risk': bayesian_risk['high_risk'],
                'overall_score': complex_risk['overall_score'],
                'risk_level': complex_risk['risk_level'],
                'evidence_factors': evidence,
                'mapped_evidence': mapped_evidence,
                'explanation': complex_risk['explanation'],
                'triggers': complex_risk['triggers'],
                'node_scores': complex_risk['node_scores'],
                'news_context': news_context,
                'esi': esi_result
            }
            
        except Exception as e:
            logger.error(f"Error calculating spoofing risk: {str(e)}")
            return {'error': str(e)}
    
    def _assess_material_info_access(self, data: Dict[str, Any]) -> int:
        """Assess access to material information (0: No access, 1: Potential, 2: Clear access)"""
        # Simple heuristic - in real implementation, this would be more sophisticated
        trader_role = data.get('trader_info', {}).get('role', 'trader')
        insider_indicators = data.get('insider_indicators', [])
        
        if trader_role in ['executive', 'board_member'] or len(insider_indicators) > 2:
            return 2
        elif trader_role in ['senior_trader', 'analyst'] or len(insider_indicators) > 0:
            return 1
        return 0
    
    def _assess_trading_activity(self, data: Dict[str, Any]) -> int:
        """Assess trading activity unusualness (0: Normal, 1: Unusual, 2: Highly unusual)"""
        trades = data.get('trades', [])
        if not trades:
            return 0
        
        avg_volume = np.mean([trade.get('volume', 0) for trade in trades])
        historical_avg = data.get('historical_metrics', {}).get('avg_volume', avg_volume)
        
        if avg_volume > historical_avg * 5:
            return 2
        elif avg_volume > historical_avg * 2:
            return 1
        return 0
    
    def _assess_timing(self, data: Dict[str, Any]) -> int:
        """Assess timing relative to material events (0: Normal, 1: Suspicious, 2: Highly suspicious)"""
        material_events = data.get('material_events', [])
        trades = data.get('trades', [])
        
        if not material_events or not trades:
            return 0
        
        # Simple timing assessment - check if trades occurred shortly before announcements
        suspicious_timing_count = 0
        for event in material_events:
            event_time_str = event.get('timestamp')
            for trade in trades:
                trade_time_str = trade.get('timestamp')
                # If trade occurred 1-7 days before material event
                if event_time_str and trade_time_str:
                    try:
                        # Convert string timestamps to datetime objects
                        from datetime import datetime
                        event_time = datetime.fromisoformat(event_time_str.replace('Z', '+00:00'))
                        trade_time = datetime.fromisoformat(trade_time_str.replace('Z', '+00:00'))
                        time_diff = (event_time - trade_time).total_seconds() / (24 * 3600)  # days
                        if 1 <= time_diff <= 7:
                            suspicious_timing_count += 1
                    except (ValueError, TypeError):
                        # If timestamp parsing fails, skip this comparison
                        continue
        
        if suspicious_timing_count > 3:
            return 2
        elif suspicious_timing_count > 0:
            return 1
        return 0
    
    def _assess_price_impact(self, data: Dict[str, Any]) -> int:
        """Assess price impact of trades (0: Low, 1: Medium, 2: High)"""
        price_impact = data.get('metrics', {}).get('price_impact', 0)
        
        if price_impact > 0.05:  # 5% impact
            return 2
        elif price_impact > 0.02:  # 2% impact
            return 1
        return 0
    
    def _assess_order_pattern(self, data: Dict[str, Any]) -> int:
        """Assess order pattern for spoofing (0: Normal, 1: Layered, 2: Excessive layering)"""
        orders = data.get('orders', [])
        if not orders:
            return 0
        
        # Simple pattern detection
        large_orders = [o for o in orders if o.get('size', 0) > 10000]
        cancelled_orders = [o for o in orders if o.get('status') == 'cancelled']
        
        layering_ratio = len(cancelled_orders) / len(orders) if orders else 0
        
        if layering_ratio > 0.8 and len(large_orders) > 10:
            return 2
        elif layering_ratio > 0.5:
            return 1
        return 0
    
    def _assess_cancellation_rate(self, data: Dict[str, Any]) -> int:
        """Assess order cancellation rate (0: Low, 1: Medium, 2: High)"""
        orders = data.get('orders', [])
        if not orders:
            return 0
        
        cancelled_count = len([o for o in orders if o.get('status') == 'cancelled'])
        cancellation_rate = cancelled_count / len(orders)
        
        if cancellation_rate > 0.8:
            return 2
        elif cancellation_rate > 0.5:
            return 1
        return 0
    
    def _assess_price_movement(self, data: Dict[str, Any]) -> int:
        """Assess price movement (0: Minimal, 1: Moderate, 2: Significant)"""
        price_movement = data.get('metrics', {}).get('price_movement', 0)
        
        if price_movement > 0.03:  # 3% movement
            return 2
        elif price_movement > 0.01:  # 1% movement
            return 1
        return 0
    
    def _assess_volume_ratio(self, data: Dict[str, Any]) -> int:
        """Assess volume imbalance (0: Normal, 1: Imbalanced, 2: Highly imbalanced)"""
        volume_imbalance = data.get('metrics', {}).get('volume_imbalance', 0)
        
        if volume_imbalance > 0.7:
            return 2
        elif volume_imbalance > 0.4:
            return 1
        return 0
    
    def get_models_info(self) -> Dict[str, Any]:
        """Get information about loaded models"""
        return {
            'models_loaded': self.models_loaded,
            'insider_dealing_model': {
                'nodes': list(self.insider_dealing_model.nodes()) if self.insider_dealing_model else [],
                'edges': list(self.insider_dealing_model.edges()) if self.insider_dealing_model else []
            },
            'spoofing_model': {
                'nodes': list(self.spoofing_model.nodes()) if self.spoofing_model else [],
                'edges': list(self.spoofing_model.edges()) if self.spoofing_model else []
            }
        }<|MERGE_RESOLUTION|>--- conflicted
+++ resolved
@@ -38,7 +38,6 @@
             raise
     
     def _create_insider_dealing_model(self):
-<<<<<<< HEAD
         """Create Bayesian network for insider dealing detection from config if available"""
         config_path = os.path.join(os.path.dirname(os.path.abspath(__file__)), '../../bayesian_model_config.json')
         if os.path.exists(config_path):
@@ -64,96 +63,8 @@
                 self.insider_dealing_inference = VariableElimination(model)
                 logger.info("Loaded insider dealing model from config: %s", config_path)
                 return
+        
         # fallback to old method
-            # Define the network structure
-            # Nodes: MaterialInfo, TradingActivity, Timing, Price Impact, Risk
-            model = BayesianNetwork([
-                ('MaterialInfo', 'Risk'),
-                ('TradingActivity', 'Risk'),
-                ('Timing', 'Risk'),
-                ('PriceImpact', 'Risk'),
-                ('MaterialInfo', 'Timing'),
-                ('TradingActivity', 'PriceImpact')
-            ])
-            
-            # Define Conditional Probability Distributions
-            
-            # Material Information (0: No access, 1: Potential access, 2: Clear access)
-            cpd_material = TabularCPD(
-                variable='MaterialInfo',
-                variable_card=3,
-                values=[[0.7], [0.25], [0.05]]
-            )
-            
-            # Trading Activity (0: Normal, 1: Unusual, 2: Highly unusual)
-            cpd_trading = TabularCPD(
-                variable='TradingActivity',
-                variable_card=3,
-                values=[[0.8], [0.15], [0.05]]
-            )
-            
-            # Timing relative to material events (0: Normal, 1: Suspicious, 2: Highly suspicious)
-            cpd_timing = TabularCPD(
-                variable='Timing',
-                variable_card=3,
-                values=[
-                    [0.9, 0.7, 0.3],  # Normal timing
-                    [0.08, 0.2, 0.4], # Suspicious timing
-                    [0.02, 0.1, 0.3]  # Highly suspicious timing
-                ],
-                evidence=['MaterialInfo'],
-                evidence_card=[3]
-            )
-            
-            # Price Impact (0: Low, 1: Medium, 2: High)
-            cpd_price = TabularCPD(
-                variable='PriceImpact',
-                variable_card=3,
-                values=[
-                    [0.8, 0.5, 0.2],  # Low impact
-                    [0.15, 0.3, 0.3], # Medium impact
-                    [0.05, 0.2, 0.5]  # High impact
-                ],
-                evidence=['TradingActivity'],
-                evidence_card=[3]
-            )
-            
-            # Risk of Insider Dealing (0: Low, 1: Medium, 2: High)
-            # Temporary fix: repeat the last 27 values 3 times to get 81 columns
-            base_low = [0.95, 0.9, 0.8, 0.85, 0.7, 0.5, 0.7, 0.5, 0.2,
-                        0.8, 0.7, 0.5, 0.6, 0.4, 0.2, 0.4, 0.2, 0.1,
-                        0.5, 0.3, 0.1, 0.3, 0.1, 0.05, 0.2, 0.05, 0.01]
-            base_med = [0.04, 0.08, 0.15, 0.12, 0.25, 0.35, 0.25, 0.35, 0.3,
-                        0.15, 0.25, 0.35, 0.3, 0.45, 0.5, 0.45, 0.5, 0.4,
-                        0.35, 0.5, 0.4, 0.5, 0.4, 0.35, 0.5, 0.35, 0.24]
-            base_high = [0.01, 0.02, 0.05, 0.03, 0.05, 0.15, 0.05, 0.15, 0.5,
-                         0.05, 0.05, 0.15, 0.1, 0.15, 0.3, 0.15, 0.3, 0.5,
-                         0.15, 0.2, 0.5, 0.2, 0.5, 0.6, 0.3, 0.6, 0.75]
-
-            cpd_risk = TabularCPD(
-                variable='Risk',
-                variable_card=3,
-                values=[
-                    base_low * 3,   # 27 * 3 = 81
-                    base_med * 3,
-                    base_high * 3
-                ],
-                evidence=['MaterialInfo', 'TradingActivity', 'Timing', 'PriceImpact'],
-                evidence_card=[3, 3, 3, 3]
-            )
-            
-            # Add CPDs to model
-            model.add_cpds(cpd_material, cpd_trading, cpd_timing, cpd_price, cpd_risk)
-            
-            # Validate model
-            assert model.check_model()
-            
-            self.insider_dealing_model = model
-            self.insider_dealing_inference = VariableElimination(model)
-            logger.info("Loaded insider dealing model from config: %s", config_path)
-=======
-        """Create Bayesian network for insider dealing detection"""
-        
         # Define the network structure
         # Nodes: MaterialInfo, TradingActivity, Timing, Price Impact, Risk
         model = BayesianNetwork([
@@ -198,6 +109,48 @@
         cpd_price = TabularCPD(
             variable='PriceImpact',
             variable_card=3,
+            values=[
+                [0.8, 0.5, 0.2],  # Low impact
+                [0.15, 0.3, 0.3], # Medium impact
+                [0.05, 0.2, 0.5]  # High impact
+            ],
+            evidence=['TradingActivity'],
+            evidence_card=[3]
+        )
+        
+        # Risk of Insider Dealing (0: Low, 1: Medium, 2: High)
+        # Temporary fix: repeat the last 27 values 3 times to get 81 columns
+        base_low = [0.95, 0.9, 0.8, 0.85, 0.7, 0.5, 0.7, 0.5, 0.2,
+                    0.8, 0.7, 0.5, 0.6, 0.4, 0.2, 0.4, 0.2, 0.1,
+                    0.5, 0.3, 0.1, 0.3, 0.1, 0.05, 0.2, 0.05, 0.01]
+        base_med = [0.04, 0.08, 0.15, 0.12, 0.25, 0.35, 0.25, 0.35, 0.3,
+                    0.15, 0.25, 0.35, 0.3, 0.45, 0.5, 0.45, 0.5, 0.4,
+                    0.35, 0.5, 0.4, 0.5, 0.4, 0.35, 0.5, 0.35, 0.24]
+        base_high = [0.01, 0.02, 0.05, 0.03, 0.05, 0.15, 0.05, 0.15, 0.5,
+                     0.05, 0.05, 0.15, 0.1, 0.15, 0.3, 0.15, 0.3, 0.5,
+                     0.15, 0.2, 0.5, 0.2, 0.5, 0.6, 0.3, 0.6, 0.75]
+
+        cpd_risk = TabularCPD(
+            variable='Risk',
+            variable_card=3,
+            values=[
+                base_low * 3,   # 27 * 3 = 81
+                base_med * 3,
+                base_high * 3
+            ],
+            evidence=['MaterialInfo', 'TradingActivity', 'Timing', 'PriceImpact'],
+            evidence_card=[3, 3, 3, 3]
+        )
+        
+        # Add CPDs to model
+        model.add_cpds(cpd_material, cpd_trading, cpd_timing, cpd_price, cpd_risk)
+        
+        # Validate model
+        assert model.check_model()
+        
+        self.insider_dealing_model = model
+        self.insider_dealing_inference = VariableElimination(model)
+        logger.info("Loaded insider dealing model from config: %s", config_path)
             values=[
                 [0.8, 0.5, 0.2],  # Low impact
                 [0.15, 0.3, 0.3], # Medium impact
@@ -266,7 +219,6 @@
         
         self.insider_dealing_model = model
         self.insider_dealing_inference = VariableElimination(model)
->>>>>>> 9ec18a6a
     
     def _create_spoofing_model(self):
         """Create Bayesian network for spoofing detection from config if available"""
